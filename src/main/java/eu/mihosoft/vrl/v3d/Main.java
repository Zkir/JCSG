--- conflicted
+++ resolved
@@ -60,17 +60,8 @@
                 union(cubeIntersectSphere.transformed(Transform.unity().translateX(12)));
         
         // save union as stl
-<<<<<<< HEAD
-        try {
-            FileUtil.write(Paths.get("sample.stl"), 
-                    new ServoHead().servoTooth().transformed(Transform.unity().scale(1.0)).toStlString());
-        } catch (IOException ex) {
-            Logger.getLogger(Main.class.getName()).log(Level.SEVERE, null, ex);
-        }
-=======
         
 //            FileUtil.write(Paths.get("sample.stl"), new ServoHead().servoHeadFemale().transformed(Transform.unity().scale(1.0)).toStlString());
           FileUtil.write(Paths.get("sample.stl"), new ServoMount().toCSG().transformed(Transform.unity().scale(1.0)).toStlString());
->>>>>>> 2ffc2b16
     }
 }