--- conflicted
+++ resolved
@@ -25,13 +25,8 @@
     double NextThicknessDivider = 6.0;
     // the thickness of the child tubes in the next level
     double NextThickness = thickness / NextThicknessDivider;
-<<<<<<< HEAD
     // list which gives the user the controll of thickness in each level
     static ArrayList<Double> thicknessList = null;
-=======
-    //
-    double minThicknessOnLastLevel = 0.11;
->>>>>>> ca4ca16c
 
     // decides who many connections there should be in the next level between
     // two subFractalStructures (position parent edge and center)
@@ -504,14 +499,10 @@
 
     public static void main(String[] args) throws IOException {
 
-<<<<<<< HEAD
         CSG csg = new FractalStructure(Vector3d.ZERO, Vector3d.Z_ONE.times(1), 4, 15, 2,
                                 Vector3d.X_ONE, Vector3d.Y_ONE
 //                null, null
         ).toCSG();
-=======
-        CSG csg = new FractalStructure(Vector3d.ZERO, Vector3d.Z_ONE.times(20), 3, 20, 3).toCSG().transformed(Transform.unity().scale(10));
->>>>>>> ca4ca16c
 //        CSG csg = new FractalStructure(Vector3d.ZERO, Vector3d.Z_ONE, 7, 2, 1).toCSG();
 //        CSG csg = new FractalStructure(new Vector3d(-1, -1, -1), new Vector3d(1, 1, 1), 7, 4, 3).toCSG();
 
